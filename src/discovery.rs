--- conflicted
+++ resolved
@@ -37,12 +37,8 @@
     f2.await.accept_err_with(JoinError::is_cancelled).unwrap();
 }
 
-<<<<<<< HEAD
+/// Block until `full_size` nodes have been found.
 #[tracing::instrument(skip(chart))]
-=======
-/// Block until `full_size` nodes have been found.
-#[tracing::instrument]
->>>>>>> 86f737cb
 pub async fn found_everyone<const N:usize, T>(chart: &Chart<N, T>, full_size: u16) 
 where
     T: 'static + Debug + Clone + Serialize + DeserializeOwned
@@ -58,13 +54,9 @@
     );
 }
 
-<<<<<<< HEAD
-#[tracing::instrument(skip(chart))]
-=======
 /// Block until a majority of nodes have been found. Usefull when implementing vote based
 /// consensus such as Raft.
-#[tracing::instrument]
->>>>>>> 86f737cb
+#[tracing::instrument(skip(chart))]
 pub async fn found_majority<const N:usize, T>(chart: &Chart<N,T>, full_size: u16) 
 where
     T: 'static + Debug + Clone + Serialize + DeserializeOwned
